--- conflicted
+++ resolved
@@ -1,10 +1,5 @@
-<<<<<<< HEAD
-from sqlalchemy import Column, String
-from sqlalchemy.types import DECIMAL
-=======
 from sqlalchemy import Column, DECIMAL, CHAR
 from sqlalchemy.types import NVARCHAR
->>>>>>> b459f58b
 from sqlalchemy.sql.expression import text
 from app.db.base import Base
 
@@ -15,20 +10,6 @@
     """
     __tablename__ = "HAN99RA42CPLOG"
 
-<<<<<<< HEAD
-    HANM010001 = Column("HANM010001", CHAR(10), primary_key=True, nullable=False)  # 選定ログコード
-    HANM010002 = Column("HANM010002", CHAR(16), nullable=False)  # 送り状コード
-    HANM010003 = Column("HANM010003", DECIMAL(10, 2), nullable=False)  # 見積個口数
-    HANM010004 = Column("HANM010004", DECIMAL(10, 2), nullable=False)  # 見積才数
-    HANM010005 = Column("HANM010005", DECIMAL(10, 2), nullable=False)  # 見積重量（kg）
-    HANM010006 = Column("HANM010006", CHAR(8), nullable=False)  # 最安運送会社コード
-    HANM010007 = Column("HANM010007", CHAR(8), nullable=False)  # 選定運送会社コード
-    HANM010008 = Column("HANM010008", String(256), nullable=True)  # 選定理由
-    
-    # Timestamp columns - automatically populated on insert/update
-    HAN10M010_INS = Column("HAN10M010_INS", DECIMAL(20, 6), nullable=False,
-                       default=text("CONVERT([decimal](20,6),replace(replace(replace(CONVERT([nvarchar](40),getdate(),(121)),'-',''),':',''),' ',''))"))
-=======
     HANRA42001 = Column("HANRA42001", DECIMAL(10, 0), primary_key=True, nullable=False)  # ログ識別連番
     HANRA42002 = Column("HANRA42002", DECIMAL(10, 0), nullable=False)  # 送り状識別連番
     HANRA42003 = Column("HANRA42003", DECIMAL(8, 0), nullable=False)  # 見積個口数
@@ -46,5 +27,4 @@
     ))
     
     def __repr__(self):
-        return f"<CarrierSelectionLog='{self.HANRA42001}'>"
->>>>>>> b459f58b
+        return f"<CarrierSelectionLog='{self.HANRA42001}'>"