from sqlalchemy.orm import Session
from sqlalchemy import func, and_, or_, desc
from typing import List, Optional, Dict, Any, Tuple
from datetime import date, datetime, timedelta
import math
import requests
import logging
from decimal import Decimal

from app.core.config import settings

from app.models.picking import PickingManagement, PickingDetail, PickingWork
from app.models.transportation_area_jis import TransportationAreaJISMapping
from app.models.carrier_selection_log import CarrierSelectionLog
from app.models.carrier_selection_log_detail import CarrierSelectionLogDetail
from app.models.transportation_company_master import TransportationCompanyMaster
from app.models.juhachu import JuHachuHeader, MeisaiKakucho
from app.models.waybill import Waybill

from app.services.fee_calculation_service import FeeCalculationService

# Setup logger
logger = logging.getLogger(__name__)

# Constants
VOLUME_CUBE_SIZE = 30.3  # cm
VOLUME_TO_WEIGHT_RATIO = 8  # 1 volume (30.3cm cube) = 8kg
POSTCODE_API_KEY = "__apikey__"  # Replace with actual API key

class CarrierSelectionService:
    def __init__(self, db: Session):
        self.db = db
        self.fee_calculator = FeeCalculationService(db)
    
    def get_jis_code_from_postal_code(self, postal_code: str) -> Optional[str]:
        """
        Get JIS address code from postal code using PostcodeJP API
        """
        try:
            # Remove any hyphens or spaces
            postal_code = postal_code
            
            # Make API request
            url = f"https://postcode-jp.com/api/postcode/{postal_code}"
            headers = {"apikey": POSTCODE_API_KEY}
            response = requests.get(url, headers=headers)
            
            if response.status_code == 200:
                data = response.json()
                if data and "data" in data and len(data["data"]) > 0:
                    address = data["data"][0]
                    # Extract city and prefecture codes
                    prefecture_code = address.get("prefecture_code", "")
                    city_code = address.get("city_code", "")
                    
                    if prefecture_code and city_code:
                        # Combine to create 5-digit JIS code
                        return f"{prefecture_code}{city_code}"
            
            logger.warning(f"Could not find JIS code for postal code {postal_code}")
            return None
        
        except Exception as e:
            logger.error(f"Error fetching JIS code for postal code {postal_code}: {str(e)}")
            return None

    def get_area_code_from_jis_code(self, jis_code: str) -> Optional[int]:
        """
        Get transportation area code from JIS address code
        """
        mapping = self.db.query(TransportationAreaJISMapping).filter(
            TransportationAreaJISMapping.HANM007002 == jis_code
        ).first()
        
        if mapping:
            return mapping.HANM007001
        
        logger.warning(f"Could not find transportation area for JIS code {jis_code}")
        return None

    def calculate_package_metrics(self, products: List[Dict[str, Any]]) -> Tuple[int, float, float, float, List[Dict[str, Any]]]:
        """
        Calculate package metrics based on products
        
        Returns:
            Tuple containing (parcel_count, volume, weight, size, parcels_info)
        """
        # Use the fee calculator service to get detailed product metrics
        return self.fee_calculator.calculate_package_metrics(products)

    def check_carrier_capacity(self, carrier_code: str, volume: float, weight: float) -> bool:
        """
        Check if the carrier has enough capacity for this shipment
        """
        # Use the fee calculator service to check carrier capacity
        return self.fee_calculator.check_carrier_capacity(
            carrier_code=carrier_code,
            volume=volume,
            weight=weight
        )

    def check_special_capacity(self, carrier_code: str, shipping_date: date, volume: float, weight: float) -> bool:
        """
        Check if the carrier has special capacity limitations for the shipping date
        """
        # Use the fee calculator service to check special capacity
        return self.fee_calculator.check_special_capacity(
            carrier_code=carrier_code,
            shipping_date=shipping_date,
            volume=volume,
            weight=weight
        )

    def calculate_lead_time(self, carrier_code: str, prefecture_code: str, 
                          shipping_date: date) -> Optional[int]:
        """
        Calculate lead time based on carrier, prefecture, and shipping date
        """
        # Use the fee calculator service to calculate lead time
        return self.fee_calculator.calculate_lead_time(
            carrier_code=carrier_code,
            prefecture_code=prefecture_code,
            shipping_date=shipping_date
        )

    def save_carrier_selection_log(self, waybill_id: str, parcel_count: int, 
                                 volume: float, weight: float, size: float,
                                 selected_carrier: str, cheapest_carrier: str, 
                                 reason: str, products: List[Dict[str, Any]] = None) -> str:
        """
        Save the carrier selection to the log table
        
        Returns:
            The log ID (selection log code)
        """
        try:
            # Generate a unique ID for the selection log code (HANRA42001)
            # Format: YYMMDDNNNN where NNNN is a sequence number (here we use milliseconds)
            now = datetime.now()
            timestamp = now.strftime("%y%m%d")  # First 6 chars: year, month, day
            milliseconds = str(int(now.timestamp() * 1000) % 10000).zfill(4)  # Last 4 chars: milliseconds padded to 4 digits
            log_id = f"{timestamp}{milliseconds}"
            
            # Create log entry
            log = CarrierSelectionLog(
<<<<<<< HEAD
                HANM010001=log_id,                        # Generated log ID
                HANM010002=waybill_id,                    # Waybill ID
                HANM010003=self.to_float(parcel_count),   # Parcel count
                HANM010004=self.to_float(volume),         # Volume (才数)
                HANM010005=self.to_float(weight),         # Weight (重量)
                HANM010006=selected_carrier,              # Selected carrier 
                HANM010007=cheapest_carrier,              # Cheapest carrier
                HANM010008=reason,                        # Selection reason
                HAN10M010_INS= datetime.now().strftime("%Y%m%d%H%M%S%f")[:14]
=======
                HANRA42001=log_id,                         # Generated log ID
                HANRA42002=waybill_id,                     # Waybill ID
                HANRA42003=self.to_float(parcel_count),    # Parcel count
                HANRA42004=self.to_float(volume),          # Volume
                HANRA42005=self.to_float(weight),          # Weight
                HANRA42006=selected_carrier,               # Selected carrier
                HANRA42007=cheapest_carrier,               # Cheapest carrier
                HANRA42008=reason,                         # Selection reason
                HANRA42999=0,                              # Update number
>>>>>>> b459f58b
            )
            
            self.db.add(log)
            self.db.flush()  # To get the ID
            
            # Add product details if provided
            if products and log.HANRA42001:
                # Check if product details already exist
                existing_details = self.db.query(CarrierSelectionLogDetail).filter(
                    CarrierSelectionLogDetail.HANRA43001 == log.HANRA42001
                ).all()
                
                if existing_details:
                    # Delete existing details to replace with new ones
                    for detail in existing_details:
                        self.db.delete(detail)
                
                for product in products:
                    product_code = product["product_code"]
                    dimensions = product.get("outer_box_dimensions", [{}])[0] if product.get("outer_box_dimensions") else {}
                    size = self.to_float(
                        dimensions.get("length", 0) + 
                        dimensions.get("width", 0) + 
                        dimensions.get("height", 0)
                    )
                    
                    outer_box_count = self.to_float(product.get("outer_box_count", 1) or 1)
                    quantity = self.to_float(product.get("quantity", 0) or 0)
                    
                    box_count = math.ceil(quantity / outer_box_count)
                    
                    detail = CarrierSelectionLogDetail(
                        HANRA43001=log.HANRA42001,       # Log ID
                        HANRA43002=product_code,         # Product code
                        HANRA43003=self.to_float(size),  # Size
                        HANRA43004=self.to_float(box_count),  # Box count
                        HANRA43999=0, # Update number defaulting to 0
                    )
                    
                    self.db.add(detail)
            
            # Commit to save the log
            self.db.commit()
            logger.info(f"Saved carrier selection log with ID: {log_id}")
            return log_id
            
        except Exception as e:
            self.db.rollback()
            logger.error(f"Error saving carrier selection log: {str(e)}")
            return ""

    def update_database(self, shipping_date: date, delivery_deadline: date,
                        customer_code: str, postal_code: str = "",
                        delivery_info1: str = "", delivery_info2: str = "",
                        delivery_name1: str = "", delivery_name2: str = "",
                        delivery_address1: str = "", delivery_address2: str = "",
                        delivery_address3: str = "") -> str:
        """
        Create a new waybill record using the Waybill model
        
        Args:
            shipping_date: Planned shipping date
            delivery_deadline: Delivery deadline date
            customer_code: Customer code
            postal_code: Postal code
            delivery_info1: Delivery destination info 1
            delivery_info2: Delivery destination info 2
            delivery_name1: Delivery destination name 1
            delivery_name2: Delivery destination name 2
            delivery_address1: Delivery address 1
            delivery_address2: Delivery address 2
            delivery_address3: Delivery address 3
            
        Returns:
            The created waybill ID as a string, or empty string on failure
        """
        try:
            # Generate waybill ID with timestamp (WB + YYYYMMDDhhmmss)
            timestamp = datetime.now().strftime("%Y%m%d%H%M%S")
            waybill_id = f"WB{timestamp}"
            
            # Create new waybill record
            waybill = Waybill(
                HANM009001=waybill_id,                    # Waybill code
                HANM009002=shipping_date,                 # Planned shipping date
                HANM009003=delivery_deadline,             # Delivery date
                HANM009004=customer_code,                 # Customer code
                HANM009005=delivery_info1 if delivery_info1 else None,        # Delivery info 1
                HANM009006=delivery_info2 if delivery_info2 else None,        # Delivery info 2
                HANM009007=str(delivery_name1[:64]) if delivery_name1 else None,         # Delivery name 1
                HANM009008=str(delivery_name2[:64]) if delivery_name2 else None,         # Delivery name 2
                HANM009009=str(postal_code[:16]) if postal_code else None,               # Postal code
                HANM009010=str(delivery_address1[:128]) if delivery_address1 else None,  # Address 1
                HANM009011=str(delivery_address2[:128]) if delivery_address2 else None,  # Address 2
                HANM009012=str(delivery_address3[:128]) if delivery_address3 else None   # Address 3
            )
            
            # Add to session and flush to get the ID
            self.db.add(waybill)
            self.db.flush()
            
            # Commit changes
            self.db.commit()
            
            logger.info(f"Successfully created waybill with ID {waybill_id}")
            return waybill_id
            
        except Exception as e:
            logger.error(f"Error creating waybill record: {str(e)}")
            self.db.rollback()
            return ""

    def update_smilev_database(self, waybill_id: str, carrier_code: str, order_ids: List[str] = None, picking_works: List[PickingWork] = None) -> bool:
        """
        Update the SmileV database tables with the selected carrier information
        
        Args:
            waybill_id: The ID of the waybill
            carrier_code: The code of the selected transportation company
            order_ids: List of order IDs related to this waybill
            picking_works: List of picking work records related to this waybill
            
        Returns:
            True if successful, False otherwise
        """
        try:
            # Get current timestamp for updates - use numeric format only (YYYYMMDDHHMMSS)
            timestamp = self.to_float(datetime.now().strftime("%Y%m%d%H%M%S"))
            update_count = 0
            
            # 1. Update JuHachuHeader table (受発注ヘッダーテーブル)
            if order_ids:
                for order_id in order_ids:
                    # Find the order header
                    header = self.db.query(JuHachuHeader).filter(
                        JuHachuHeader.HANR004005 == order_id
                    ).first()
                    
                    if header:
                        # Check if carrier is already assigned
                        current_carrier = header.HANR004A008
                        if current_carrier and current_carrier.strip() == carrier_code.strip():
                            logger.info(f"Carrier {carrier_code} is already assigned to order {order_id}")
                            continue
                        
                        # Store original carrier code if not already set
                        original_carrier = header.HANR004A008
                        
                        # Update carrier code field (HANR004A008)
                        header.HANR004A008 = carrier_code
                        
                        # Update timestamp
                        header.HANR004UPD = timestamp
                        
                        # Find related MeisaiKakucho records (明細拡張テーブル)
                        meisai_records = self.db.query(MeisaiKakucho).filter(
                            MeisaiKakucho.HANR030001 == 2,               # データ種別=2 (fixed for order data)
                            MeisaiKakucho.HANR030002 == header.HANR004004, # 伝票区分
                            MeisaiKakucho.HANR030003 == 0,               # 明細区分=0 (fixed as normal)
                            MeisaiKakucho.HANR030004 == order_id,        # 連番 (order number)
                            MeisaiKakucho.HANR030005 == 0                # 行No=0 (fixed)
                        ).all()
                        
                        # Update MeisaiKakucho if found
                        for meisai in meisai_records:
                            # Store original carrier code in extension field 3
                            meisai.HANR030009 = original_carrier or ""
                            
                            # Store new carrier code in extension field 4
                            meisai.HANR030010 = carrier_code
                            
                            # Update timestamp
                            meisai.HANR030UPD = timestamp
                            
                        update_count += 1
                        logger.info(f"Updated order header {order_id} with carrier code {carrier_code}")
            
            # 2. Update PickingWork table (ピッキングワーク)
            if picking_works:
                for work in picking_works:
                    # Check if carrier is already assigned
                    current_carrier = work.HANW002A003
                    if current_carrier and current_carrier.strip() == carrier_code.strip():
                        logger.info(f"Carrier {carrier_code} is already assigned to picking work {work.HANW002001}-{work.HANW002002}-{work.HANW002003}")
                        continue
                    
                    # Store original carrier code if not already set
                    if not work.HANW002A002 or work.HANW002A002 == "":
                        work.HANW002A002 = work.HANW002A003 or ""
                    
                    # Update changed carrier code
                    work.HANW002A003 = carrier_code
                    
                    # Update timestamp
                    work.HANW002UPD = timestamp
                    
                    update_count += 1
                    logger.info(f"Updated picking work {work.HANW002001}-{work.HANW002002}-{work.HANW002003} with carrier code {carrier_code}")
            
            # Commit all changes
            if update_count > 0:
                self.db.commit()
                logger.info(f"Successfully updated {update_count} records in SmileV database for waybill {waybill_id}")
                return True
            else:
                logger.info(f"No records needed updating for waybill {waybill_id}")
                return True
                
        except Exception as e:
            logger.error(f"Error updating SmileV database for waybill {waybill_id}: {str(e)}")
            self.db.rollback()
            return False

    def get_picking_waybills(self, picking_id: int) -> List[Dict[str, Any]]:
        """
        Group picking data into waybills based on the specified grouping criteria
        
        Args:
            picking_id: Picking ID to process
            
        Returns:
            List of waybill data dictionaries
        """
        logger.info(f"Getting waybills for picking ID {picking_id}")
        
        # Get all picking works and related order data for this picking ID
        picking_works = self.db.query(PickingWork).filter(
            PickingWork.HANW002009 == picking_id
        ).all()
        
        if not picking_works:
            logger.warning(f"No picking works found for picking ID {picking_id}")
            return []
            
        logger.info(f"Found {len(picking_works)} picking work records for picking ID {picking_id}")
        
        # Group by delivery destination, shipping date, delivery date, etc. as specified
        waybills = {}
        
        # Get order headers and grouping data
        order_headers = {}
        for work in picking_works:
            order_id = work.HANW002002
            document_type = work.HANW002001  # Get the document type from picking work
            
            # Only include orders where carrier code is None or empty
            # Also filter by document type as requested and ensure it matches the picking work's document type
            query = self.db.query(JuHachuHeader).filter(
                JuHachuHeader.HANR004005 == order_id,
                JuHachuHeader.HANR004004 == document_type  # Ensure document types match
            )

            if not settings.ENV == "Development":
                query = query.filter(JuHachuHeader.HANR004A008 == settings.CARRIER_UNASSIGNED_CODE)

            header = query.first()
            
            if header:
                # Use a composite key of order_id and document_type to handle cases
                # where the same order_id has multiple document types
                key = f"{order_id}_{document_type}"
                order_headers[key] = header
            else:
                logger.info(f"Order header not found or already has carrier code assigned for order ID {order_id}, document type {document_type}")
        
        logger.info(f"Found {len(order_headers)} order headers with no carrier assigned")
        
        # If no valid order headers found, return empty list
        if not order_headers:
            logger.info(f"No orders without assigned carriers found for picking ID {picking_id}")
            return []
        
        # Group picking works into waybills based on the specified criteria
        for work in picking_works:
            order_id = work.HANW002002
            document_type = work.HANW002001
            key = f"{order_id}_{document_type}"
            header = order_headers.get(key)

            if not header:
                logger.info(f"Order header not found or already has carrier assigned for order {order_id}, document type {document_type}, skipping work item {work.HANW002001}-{work.HANW002002}-{work.HANW002003}")
                continue
            
            # Build grouping key based on the specified criteria
            # 1. HANR004015 - 入出荷予定日 (Planned shipping date)
            shipping_date = getattr(header, "HANR004015", None) or ""
            # 2. HANR004006 - 納期日 (Delivery date)
            delivery_date = getattr(header, "HANR004006", None) or ""
            # 3. HANR004002 - 取引先コード (Customer code)
            customer_code = getattr(header, "HANR004002", None) or ""
            # 4-5. HANR004A009, HANR004A010 - 納期情報1, 納期情報2 (Delivery info)
            delivery_info1 = header.HANR004A009 or ""
            delivery_info2 = header.HANR004A010 or ""
            
            # 6-11. Delivery destination info
            dest_name1 = header.HANR004A035 or ""
            dest_name2 = header.HANR004A036 or ""
            dest_postal = (header.HANR004A037 or "").strip()
            dest_addr1 = header.HANR004A039 or ""
            dest_addr2 = header.HANR004A040 or ""
            dest_addr3 = header.HANR004A041 or ""
            
            # Create the group key - items sharing the same key will be shipped together
            group_key = f"{shipping_date}_{delivery_date}_{customer_code}_{delivery_info1}_{delivery_info2}_{dest_name1}_{dest_name2}_{dest_postal}_{dest_addr1}_{dest_addr2}_{dest_addr3}"
            
            # Get prefecture code for lead time
            prefecture_code = header.HANR004A031 or ""

            # Get or create waybill group
            if group_key not in waybills:
                # Parse dates
                try:
                    shipping_date_obj = date(
                        int(str(shipping_date)[0:4]),
                        int(str(shipping_date)[4:6]),
                        int(str(shipping_date)[6:8])
                    ) if shipping_date and len(str(shipping_date)) >= 8 else date.today()
                    
                    delivery_date_obj = date(
                        int(str(delivery_date)[0:4]),
                        int(str(delivery_date)[4:6]),
                        int(str(delivery_date)[6:8])
                    ) if delivery_date and len(str(delivery_date)) >= 8 else shipping_date_obj
                    
                    logger.info(f"Parsed shipping date: {shipping_date} -> {shipping_date_obj}, delivery date: {delivery_date} -> {delivery_date_obj}")
                except (ValueError, TypeError) as e:
                    logger.warning(f"Error parsing dates from shipping_date={shipping_date}, delivery_date={delivery_date}: {str(e)}")
                    shipping_date_obj = date.today()
                    delivery_date_obj = date.today()

                # Get JIS code from postal code if available
                jis_code = None
                if dest_postal:
                    jis_code = self.fee_calculator.get_postal_to_jis_mapping(dest_postal)
                    if jis_code:
                        logger.info(f"Found JIS code {jis_code} for postal code {dest_postal}")
                    else:
                        logger.warning(f"Could not find JIS code for postal code {dest_postal}")
                
                logger.info(f"Creating new waybill group with key: {group_key}")
                waybills[group_key] = {
                    "customer_code": customer_code,
                    "prefecture_code": prefecture_code,
                    "delivery_info1": delivery_info1,
                    "delivery_info2": delivery_info2,
                    "dest_name1": dest_name1,
                    "dest_name2": dest_name2,
                    "dest_postal": dest_postal,
                    "dest_addr1": dest_addr1,
                    "dest_addr2": dest_addr2,
                    "dest_addr3": dest_addr3,
                    "jis_code": jis_code,
                    "postal_code": dest_postal,
                    "shipping_date": shipping_date_obj,
                    "delivery_date": delivery_date_obj,
                    "products": [],
                    "order_ids": [],
                    "picking_works": []  # Store references to the picking works for later update
                }
            
            # Add order ID to the waybill (for database updates)
            if order_id not in waybills[group_key]["order_ids"]:
                waybills[group_key]["order_ids"].append(order_id)
            
            # Add the picking work reference for later update
            waybills[group_key]["picking_works"].append(work)
            
            # Get product information from the picking work
            product_code = work.HANW002030  # Product code
            quantity = work.HANW002041 or 0  # 出荷数量 (Shipping quantity)
            
            if quantity <= 0:
                logger.warning(f"Skipping product {product_code} with quantity {quantity} (≤ 0)")
                continue
            
            # Trim product code
            original_product_code = product_code
            if isinstance(product_code, str):
                product_code = product_code.strip()
                if product_code != original_product_code:
                    logger.info(f"Trimmed product code from '{original_product_code}' to '{product_code}'")
            
            # Get product details
            product_info = self.fee_calculator.get_product_info(product_code)

            if product_info:
                # Convert quantity to float for safe calculations
                quantity_float = self.to_float(quantity)
                
                # Use float conversions throughout to avoid Decimal-float multiplication issues
                waybills[group_key]["products"].append({
                    "product_code": product_code,
                    "quantity": quantity_float,
                    "set_parcel_count": self.to_int(product_info.get("set_parcel_count", 1)),
                    "outer_box_count": self.to_int(product_info.get("outer_box_count", 1)),
                    "weight_per_unit": self.to_float(product_info.get("weight_per_unit", 0)),
                    "volume_per_unit": self.to_float(product_info.get("volume_per_unit", 0)),
                    "outer_box_dimensions": self._convert_dimensions_to_float(product_info.get("outer_box_dimensions", []))
                })
            else:
                # If product info not found, use default values
                # Convert quantity to float for safe calculations
                quantity_float = self.to_float(quantity)
                
                logger.warning(f"Product info not found for code '{product_code}', using default values")
                waybills[group_key]["products"].append({
                    "product_code": product_code,
                    "quantity": quantity_float,
                    "set_parcel_count": 1,
                    "outer_box_count": 1,
                    "weight_per_unit": 1.0,
                    "volume_per_unit": 0.0,
                    "outer_box_dimensions": []
                })
                
        logger.info(f"Created {len(waybills)} waybill groups from {len(picking_works)} picking works")
        return list(waybills.values())

    def find_previous_carrier_for_waybill(self, waybill: Dict[str, Any]) -> Optional[str]:
        """
        Find the previously used carrier for a waybill with the same destinations
        
        Args:
            waybill: Waybill information including customer_code, postal_code, etc.
            
        Returns:
            The carrier code, or None if not found
        """
        try:
            customer_code = waybill.get("customer_code", "")
            shipping_date = waybill.get("shipping_date", "")
            delivery_date = waybill.get("delivery_date", "")
            shipping_date_str = shipping_date.strftime("%Y%m%d") if shipping_date else ""
            delivery_date_str = delivery_date.strftime("%Y%m%d") if delivery_date else ""
            delivery_info1 = waybill.get("delivery_info1", "")
            delivery_info2 = waybill.get("delivery_info2", "")
            dest_name1 = waybill.get("dest_name1", "")
            dest_name2 = waybill.get("dest_name2", "")
            dest_postal = waybill.get("dest_postal", "")
            dest_addr1 = waybill.get("dest_addr1", "")
            dest_addr2 = waybill.get("dest_addr2", "")
            dest_addr3 = waybill.get("dest_addr3", "")
            
            recent_headers = self.db.query(Waybill).filter(
                Waybill.HANRA41004 == customer_code,    # Same customer
                Waybill.HANRA41002 == shipping_date_str,    # Same shipping date
                Waybill.HANRA41003 == delivery_date_str,    # Same delivery date
                Waybill.HANRA41005 == delivery_info1,  # Same delivery infomation1
                Waybill.HANRA41006 == delivery_info2,  # Same delivery_infomation2
                Waybill.HANRA41007 == dest_name1,      # Same destination name1
                Waybill.HANRA41008 == dest_name2,      # Same destination name2
                Waybill.HANRA41009 == dest_postal,     # Same destination postal code
                Waybill.HANRA41010 == dest_addr1,      # Same delivery address1
                Waybill.HANRA41011 == dest_addr2,      # Same delivery address2
                Waybill.HANRA41012 == dest_addr3,      # Same delivery address3
            ).order_by(
                desc(Waybill.HANRA41002)                # Most recent by update date
            ).limit(10).all()

            if recent_headers and len(recent_headers) > 0:
                # Return the most recently used carrier for the same destination
                waybill_code = recent_headers[0].HANRA41001

                carrier_selection_log = self.db.query(CarrierSelectionLog).filter(
                    CarrierSelectionLog.HANRA42002 == waybill_code
                ).order_by(
                    desc(CarrierSelectionLog.HAN10M010_INS)
                ).limit(10).all()
                
                if carrier_selection_log and len(carrier_selection_log) > 0:
                    return carrier_selection_log[0].HANRA42007
        except Exception as e:
            logger.error(f"Error in find_previous_carrier_for_waybill: {str(e)}")
            return None

    def select_carriers_for_picking(self, picking_id: int) -> Dict[str, Any]:
        """
        Select optimal carriers for all waybills in a picking
        
        Args:
            picking_id: The ID of the picking
            
        Returns:
            Dictionary with selection results
        """
        logger.info(f"Starting carrier selection for picking ID {picking_id}")
        
        # Check if picking exists
        picking = self.db.query(PickingManagement).filter(
            PickingManagement.HANCA11001 == picking_id
        ).first()
        
        if not picking:
            logger.warning(f"Picking ID {picking_id} not found in database")
            return {
                "picking_id": picking_id,
                "waybill_count": 0,
                "selection_details": [],
                "success": False,
                "message": f"Picking ID {picking_id} not found"
            }
            
        # Check if the picking has any associated orders before trying to get waybills
        picking_work_count = self.db.query(PickingWork).filter(
            PickingWork.HANW002009 == picking_id
        ).count()
        
        if picking_work_count == 0:
            logger.warning(f"No picking works found for picking ID {picking_id}")
            return {
                "picking_id": picking_id,
                "waybill_count": 0,
                "selection_details": [],
                "success": False,
                "message": f"No orders found for picking ID {picking_id}"
            }
        
        waybills = self.get_picking_waybills(picking_id)
        
        if not waybills:
            # No orders have carriers assigned, but there might be other issues
            logger.warning(f"No waybills could be created from orders in picking ID {picking_id}")
            return {
                "picking_id": picking_id,
                "waybill_count": 0,
                "selection_details": [],
                "success": False,
                "message": f"No waybills could be created from orders in picking ID {picking_id}. Check for missing product info or delivery details."
            }
            
        logger.info(f"Processing {len(waybills)} waybills for picking ID {picking_id}")
        
        selection_details = []
        successful_selections = 0
        failed_selections = 0
        
        for waybill_index, waybill in enumerate(waybills, 1):
            # Skip waybills with no products
            if not waybill.get("products") or len(waybill.get("products", [])) == 0:
                logger.warning(f"Skipping waybill {waybill_index}/{len(waybills)} - no products found")
                failed_selections += 1
                continue
            
            customer_code = waybill.get("customer_code", "")
            logger.info(f"Processing waybill {waybill_index}/{len(waybills)}, customer: '{customer_code}'")
            
            # Find previously used carrier for this waybill's destination for consistency
            previous_carrier = self.find_previous_carrier_for_waybill(waybill)
            if previous_carrier:
                logger.info(f"Found previously used carrier '{previous_carrier}' for waybill destination")
            else:
                logger.info(f"No previous carrier found for waybill destination, checking customer history")
                
            # Get area code from JIS code or postal code
            jis_code = waybill.get("jis_code")

            if not jis_code and waybill.get("postal_code"):
                logger.info(f"Attempting to find JIS code from postal code '{waybill['postal_code']}'")
                jis_code = self.fee_calculator.get_postal_to_jis_mapping(waybill["postal_code"])
                if jis_code:
                    logger.info(f"Found JIS code '{jis_code}' for postal code '{waybill['postal_code']}'")
                    waybill["jis_code"] = jis_code
                else:
                    logger.warning(f"Failed to find JIS code for postal code '{waybill['postal_code']}'")
            
            if not jis_code:
                logger.warning(f"Could not determine JIS code for waybill {waybill_index}, customer: '{customer_code}'")
                failed_selections += 1
                continue
                
            prefecture_code = jis_code[:2] if jis_code and len(jis_code) >= 2 else None
            if not prefecture_code:
                logger.warning(f"Could not extract prefecture code from JIS code '{jis_code}'")
                failed_selections += 1
                continue
                
            logger.info(f"Using prefecture code '{prefecture_code}' from JIS code '{jis_code}'")
            
            try:
                # Calculate package metrics using fee calculator service
                logger.info(f"Calculating package metrics for waybill {waybill_index} with {len(waybill['products'])} products")
                parcels, volume, weight, max_size, parcels_info = self.calculate_package_metrics(waybill["products"])
                
                # Skip if no valid parcels were calculated
                if parcels == 0 or volume == 0 or weight == 0:
                    logger.warning(f"Skipping waybill {waybill_index} - invalid package metrics: parcels={parcels}, volume={volume}, weight={weight}")
                    failed_selections += 1
                    continue
                
                # Convert values to float to avoid Decimal type issues
                volume = self.to_float(volume)
                weight = self.to_float(weight)
                max_size = self.to_float(max_size)
                
                logger.info(f"Package metrics for waybill {waybill_index}: parcels={parcels}, volume={volume}, weight={weight}, size={max_size}")
                
                # Select optimal carrier using fee calculator service
                logger.info(f"Selecting optimal carrier for waybill {waybill_index}")
                carrier_selection = self.fee_calculator.select_optimal_carrier(
                    jis_code=jis_code,
                    parcels=parcels_info,
                    volume=volume,
                    weight=weight,
                    size=max_size,
                    shipping_date=waybill["shipping_date"],
                    delivery_deadline=waybill["delivery_date"],
                    previous_carrier=previous_carrier
                )
                
                if not carrier_selection["success"]:
                    logger.warning(f"Carrier selection failed for waybill {waybill_index}, customer: '{customer_code}', reason: {carrier_selection['message']}")
                    failed_selections += 1
                    continue
                    
                logger.info(f"Carrier selection successful for waybill {waybill_index}")
                
                # Find the absolute cheapest carrier regardless of capacity/lead time
                absolute_cheapest_carrier = None
                for carrier in carrier_selection["carriers"]:
                    if absolute_cheapest_carrier is None or carrier["cost"] < absolute_cheapest_carrier["cost"]:
                        absolute_cheapest_carrier = carrier
                
                # Selected carrier (one that meets all constraints)
                selected_carrier = carrier_selection["selected_carrier"]
                final_carrier_code = selected_carrier["carrier_code"]
                
                # Get cheapest carrier that meets capacity constraints
                viable_cheapest_carrier = None
                for carrier in carrier_selection["carriers"]:
                    if carrier["is_capacity_available"]:
                        if viable_cheapest_carrier is None or carrier["cost"] < viable_cheapest_carrier["cost"]:
                            viable_cheapest_carrier = carrier
                
                # Determine if we should use the unassigned carrier code when no viable carriers exist
                use_unassigned_code = False
                
                # Initialize reason_message with default value
                reason_message = f"{selected_carrier['carrier_name']}が最適な運送会社として選択されました"
                
                if not [c for c in carrier_selection["carriers"] if c.get("is_capacity_available", False)]:
                    logger.info(f"No carriers with sufficient capacity/lead time, using unassigned code")
                    final_carrier_code = settings.CARRIER_UNASSIGNED_CODE
                    use_unassigned_code = True
                    reason_message = f"全ての運送会社がリードタイムまたはキャパシティを超過、最安: {viable_cheapest_carrier['carrier_code']}"
                
                # Log the decision
                logger.info(f"Final carrier selection: '{final_carrier_code}', reason: {reason_message}")
                
                # Set carrier code for database updates (must define before using below)
                carrier_code_to_use = final_carrier_code
                
                # Create waybill record
                logger.info(f"Creating waybill record for waybill group {waybill_index}")
                waybill_id = self.update_database(
                    shipping_date=waybill["shipping_date"],
                    delivery_deadline=waybill["delivery_date"],
                    customer_code=customer_code,
                    postal_code=waybill["postal_code"],
                    delivery_info1=waybill.get("delivery_info1", ""),
                    delivery_info2=waybill.get("delivery_info2", ""),
                    delivery_name1=waybill.get("delivery_name1", ""),
                    delivery_name2=waybill.get("delivery_name2", ""),
                    delivery_address1=waybill.get("delivery_address1", ""),
                    delivery_address2=waybill.get("delivery_address2", ""),
                    delivery_address3=waybill.get("delivery_address3", "")
                )
                
                # Check if waybill creation failed
                if not waybill_id:
                    logger.warning(f"Failed to create waybill record for waybill {waybill_index}")
                    failed_selections += 1
                    continue
                
                # Save selection to log - always save the absolute cheapest carrier for reference
                logger.info(f"Saving carrier selection log for waybill {waybill_index}")
                log_id = self.save_carrier_selection_log(
                    waybill_id=waybill_id,
                    parcel_count=int(parcels),
                    volume=volume,
                    weight=weight,
                    size=max_size,
                    selected_carrier=carrier_code_to_use,
                    cheapest_carrier=viable_cheapest_carrier["carrier_code"] if viable_cheapest_carrier else "",
                    reason=reason_message,  # Use the detailed reason message
                    products=waybill["products"]
                )
                
                if not log_id:
                    logger.warning(f"Failed to save carrier selection log for waybill {waybill_index}")
                    failed_selections += 1
                    continue
                
                # Update SmileV database tables with carrier selection - use the carrier_code_to_use
                logger.info(f"Updating SmileV database tables for waybill {waybill_index}")
                smilev_update_success = self.update_smilev_database(
                    waybill_id=waybill_id,
                    carrier_code=carrier_code_to_use,  # Use either selected or unassigned code
                    order_ids=waybill["order_ids"],
                    picking_works=waybill["picking_works"]
                )
                
                if not smilev_update_success:
                    logger.warning(f"Failed to update SmileV database for waybill {waybill_index}")
                    failed_selections += 1
                    continue
                
                # Add to results with both selected and cheapest carrier information
                selection_details.append({
                    "waybill_id": waybill_id,
                    "parcel_count": int(parcels),
                    "volume": volume,
                    "weight": weight,
                    "size": max_size,
                    "carrier_estimates": self._format_carrier_estimates(carrier_selection["carriers"]),
                    "selected_carrier_code": carrier_code_to_use,
                    "cheapest_carrier_code": viable_cheapest_carrier["carrier_code"] if viable_cheapest_carrier else "",
                    "selection_reason": reason_message,
                    # Get the carrier name corresponding to the final_carrier_code
                    "selected_carrier_name": "未割当" if carrier_code_to_use == settings.CARRIER_UNASSIGNED_CODE else 
                        next((c["carrier_name"] for c in carrier_selection["carriers"] if c["carrier_code"] == carrier_code_to_use), "不明")
                })
                
                successful_selections += 1
                logger.info(f"Waybill {waybill_index} processed successfully")
                
            except Exception as e:
                logger.error(f"Error processing waybill {waybill_index} for customer '{customer_code}': {str(e)}")
                failed_selections += 1
                continue
        
        logger.info(f"Carrier selection completed for picking ID {picking_id}: {successful_selections} successful, {failed_selections} failed")
        
        return {
            "picking_id": picking_id,
            "waybill_count": len(waybills),
            "selection_details": selection_details,
            "success": successful_selections > 0,
            "message": f"Carrier selection completed for {len(selection_details)} waybills"
        }

    def batch_select_carriers(self, picking_ids: List[int]) -> Dict[str, Any]:
        """
        Process multiple pickings in batch
        
        Args:
            picking_ids: List of picking IDs
            
        Returns:
            Batch selection results
        """
        results = []
        success_count = 0
        failed_pickings = []
        
        for picking_id in picking_ids:
            result = self.select_carriers_for_picking(picking_id)
            results.append(result)
            
            if result["success"]:
                success_count += 1
            else:
                failed_pickings.append(picking_id)
        
        return {
            "results": results,
            "success": success_count > 0,
            "message": f"Processed {len(picking_ids)} pickings, {success_count} successful, {len(failed_pickings)} failed",
            "failed_pickings": failed_pickings
        }

    def to_float(self, value: Any) -> float:
        """
        Safely convert any numeric value (including Decimal) to float
        
        Args:
            value: The value to convert
            
        Returns:
            Float value, or 0.0 if conversion fails
        """
        if value is None:
            return 0.0
            
        try:
            return float(value)
        except (ValueError, TypeError):
            logger.warning(f"Failed to convert value '{value}' to float, using 0.0 instead")
            return 0.0

    def to_int(self, value: Any) -> int:
        """
        Safely convert any numeric value to integer
        
        Args:
            value: The value to convert
            
        Returns:
            Integer value, or 0 if conversion fails
        """
        if value is None:
            return 0
            
        try:
            if isinstance(value, Decimal):
                return int(float(value))
            return int(value)
        except (ValueError, TypeError):
            logger.warning(f"Failed to convert value '{value}' to integer, using 0 instead")
            return 0

    def _convert_dimensions_to_float(self, dimensions: List[Dict[str, Any]]) -> List[Dict[str, Any]]:
        """
        Convert dimensions from Decimal to float
        
        Args:
            dimensions: List of dimension dictionaries
            
        Returns:
            Converted list of dimension dictionaries
        """
        converted_dimensions = []
        for dim in dimensions:
            converted_dim = {k: self.to_float(v) for k, v in dim.items()}
            converted_dimensions.append(converted_dim)
        return converted_dimensions

    def _format_carrier_estimates(self, carriers: List[Dict[str, Any]]) -> List[Dict[str, Any]]:
        """
        Format carrier estimates to comply with the expected schema
        
        Args:
            carriers: List of carrier dictionaries
            
        Returns:
            Formatted list of carrier dictionaries
        """
        formatted_carriers = []
        for carrier in carriers:
            # Calculate parcel_count if parcels is a list of dictionaries
            parcel_count = 0
            if "parcels" in carrier and isinstance(carrier["parcels"], list):
                for parcel in carrier["parcels"]:
                    if isinstance(parcel, dict) and "count" in parcel:
                        parcel_count += self.to_int(parcel["count"])
            elif "parcel_count" in carrier:
                parcel_count = self.to_int(carrier["parcel_count"])
            
            # For is_capacity_available, consider both general capacity and special capacity if available
            is_capacity_available = carrier.get("is_capacity_available", False)
            if "is_special_capacity_available" in carrier:
                is_capacity_available = is_capacity_available and carrier["is_special_capacity_available"]
            
            formatted_carriers.append({
                "carrier_code": carrier["carrier_code"],
                "carrier_name": carrier["carrier_name"],
                "parcel_count": parcel_count,
                "volume": self.to_float(carrier["volume"]),
                "weight": self.to_float(carrier["weight"]),
                "size": self.to_float(carrier["size"]),
                "cost": self.to_float(carrier["cost"]),
                "lead_time": self.to_int(carrier["lead_time"]),
                "is_capacity_available": is_capacity_available
            })
        return formatted_carriers


def select_carriers_for_picking(db: Session, picking_id: int) -> Dict[str, Any]:
    """
    Select optimal carriers for all waybills in a picking
    
    Args:
        db: Database session
        picking_id: Picking ID
        
    Returns:
        Selection results
    """
    service = CarrierSelectionService(db)
    return service.select_carriers_for_picking(picking_id)


def batch_select_carriers(db: Session, picking_ids: List[int]) -> Dict[str, Any]:
    """
    Process multiple pickings in batch
    
    Args:
        db: Database session
        picking_ids: List of picking IDs
        
    Returns:
        Batch selection results
    """
    service = CarrierSelectionService(db)
    return service.batch_select_carriers(picking_ids) <|MERGE_RESOLUTION|>--- conflicted
+++ resolved
@@ -143,17 +143,6 @@
             
             # Create log entry
             log = CarrierSelectionLog(
-<<<<<<< HEAD
-                HANM010001=log_id,                        # Generated log ID
-                HANM010002=waybill_id,                    # Waybill ID
-                HANM010003=self.to_float(parcel_count),   # Parcel count
-                HANM010004=self.to_float(volume),         # Volume (才数)
-                HANM010005=self.to_float(weight),         # Weight (重量)
-                HANM010006=selected_carrier,              # Selected carrier 
-                HANM010007=cheapest_carrier,              # Cheapest carrier
-                HANM010008=reason,                        # Selection reason
-                HAN10M010_INS= datetime.now().strftime("%Y%m%d%H%M%S%f")[:14]
-=======
                 HANRA42001=log_id,                         # Generated log ID
                 HANRA42002=waybill_id,                     # Waybill ID
                 HANRA42003=self.to_float(parcel_count),    # Parcel count
@@ -162,8 +151,6 @@
                 HANRA42006=selected_carrier,               # Selected carrier
                 HANRA42007=cheapest_carrier,               # Cheapest carrier
                 HANRA42008=reason,                         # Selection reason
-                HANRA42999=0,                              # Update number
->>>>>>> b459f58b
             )
             
             self.db.add(log)
