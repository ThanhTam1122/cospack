--- conflicted
+++ resolved
@@ -229,20 +229,9 @@
             The created waybill ID as a string, or empty string on failure
         """
         try:
-<<<<<<< HEAD
-            # Find the waybill
-            waybill = self.db.query(Waybill).filter(
-                Waybill.HANRA41001 == waybill_id
-            ).first()
-            
-            if not waybill:
-                logger.warning(f"Waybill {waybill_id} not found in the database")
-                return False
-=======
             # Generate waybill ID with timestamp (WB + YYYYMMDDhhmmss)
             timestamp = datetime.now().strftime("%Y%m%d%H%M%S")
             waybill_id = f"WB{timestamp}"
->>>>>>> 083feef2
             
             # Create new waybill record
             waybill = Waybill(
